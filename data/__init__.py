--- conflicted
+++ resolved
@@ -1,4 +1,3 @@
-<<<<<<< HEAD
 from .cub2011parts import CUB2011Parts_dataset
 from .cub2011parts_datamodules import CUB2011Parts
 #from .cub2011_reduced_dataset import CUB_200_Reduced
@@ -8,22 +7,11 @@
 from .cifar100superclass_datamodules import CIFAR100SuperClass
 from .imagenet_dataset import ImageNetDataset
 from .imagenet_datamodules import ImageNetDatamodule
-=======
-#from .cub2011parts import CUB2011Parts_dataset
-#from .cub2011parts_datamodules import CUB2011Parts
-# from .cub2011_reduced_dataset import CUB_200_Reduced
-# from .cub2011_reduced_datamodule import CUB2011ReducedDataModule
-# from .mnist_dataset import explanation_mnist_dataset
-# from .mnist_datamodules import ExplanationMNIST
-# from .cifar100superclass_datamodules import CIFAR100SuperClass
-# from .imagenet_dataset import ImageNetDataset
-# from .imagenet_datamodules import ImageNetDatamodule
->>>>>>> 219ae3ee
 # from .sun_dataset import SUNAttributesDataset
 # from .sun_datamodules import SUNAttributes
 # from .awa2_dataset import AwA2Dataset
 # from .awa2_datamodules import AwA2Datamodule
-from .embryo_datamodules import EmbryoDatamodule
+
 
 __all__ = [
     "explanation_mnist_dataset",
@@ -39,5 +27,4 @@
     # "SUNAttributes",
     # "AwA2Dataset",
     # "AwA2Datamodule",
-]
-__all__ += ["EmbryoDatamodule"]+]